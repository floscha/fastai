--- conflicted
+++ resolved
@@ -284,11 +284,7 @@
     func_name = strip_fastai(fn_name(ft))
     if func_name.startswith('_'): return get_function_source(ft, display_text=None)
     base = '' if use_relative_links else FASTAI_DOCS
-<<<<<<< HEAD
-    return f'{base}/{module_name}.html#{func_name}'
-=======
     return f'{base}/{module_name}.html#{anchor}'
->>>>>>> b8310cde
 
 def get_module_name(ft)->str: return inspect.getmodule(ft).__name__
 
