from .imports import *
from .torch_imports import *
from .core import *
from .transforms import *
from .model import *
from .dataset import *
from .sgdr import *
from .layer_optimizer import *
from .layers import *
from .metrics import *
from .losses import *
from .swa import *
import time


class Learner():
    def __init__(self, data, models, opt_fn=None, tmp_name='tmp', models_name='models', metrics=None, clip=None):
        """
        Combines a ModelData object with a nn.Module object, such that you can train that
        module.
        data (ModelData): An instance of ModelData.
        models(module): chosen neural architecture for solving a supported problem.
        opt_fn(function): optimizer function, uses SGD with Momentum of .9 if none.
        tmp_name(str): output name of the directory containing temporary files from training process
        models_name(str): output name of the directory containing the trained model
        metrics(list): array of functions for evaluating a desired metric. Eg. accuracy.
        clip(float): gradient clip chosen to limit the change in the gradient to prevent exploding gradients Eg. .3
        """
        self.data_,self.models,self.metrics = data,models,metrics
        self.sched=None
        self.wd_sched = None
        self.clip = None
        self.opt_fn = opt_fn or SGD_Momentum(0.9)
        self.tmp_path = os.path.join(self.data.path, tmp_name)
        self.models_path = os.path.join(self.data.path, models_name)
        os.makedirs(self.tmp_path, exist_ok=True)
        os.makedirs(self.models_path, exist_ok=True)
        self.crit,self.reg_fn = None,None

    @classmethod
    def from_model_data(cls, m, data, **kwargs):
        self = cls(data, BasicModel(to_gpu(m)), **kwargs)
        self.unfreeze()
        return self

    def __getitem__(self,i): return self.children[i]

    @property
    def children(self): return children(self.model)

    @property
    def model(self): return self.models.model

    @property
    def data(self): return self.data_

    def summary(self): return model_summary(self.model, [3,self.data.sz,self.data.sz])

    def __repr__(self): return self.model.__repr__()

    def set_bn_freeze(self, m, do_freeze):
        if hasattr(m, 'running_mean'): m.bn_freeze = do_freeze

    def bn_freeze(self, do_freeze):
        apply_leaf(self.model, lambda m: self.set_bn_freeze(m, do_freeze))

    def freeze_to(self, n):
        c=self.get_layer_groups()
        for l in c:     set_trainable(l, False)
        for l in c[n:]: set_trainable(l, True)

    def unfreeze(self): self.freeze_to(0)

    def get_model_path(self, name): return os.path.join(self.models_path,name)+'.h5'
    
    def save(self, name): 
        save_model(self.model, self.get_model_path(name))
        if hasattr(self, 'swa_model'): save_model(self.swa_model, self.get_model_path(name)[:-3]+'-swa.h5')
                       
    def load(self, name): 
        load_model(self.model, self.get_model_path(name))
        if hasattr(self, 'swa_model'): load_model(self.swa_model, self.get_model_path(name)[:-3]+'-swa.h5')

    def set_data(self, data): self.data_ = data

    def get_cycle_end(self, name):
        if name is None: return None
        return lambda sched, cycle: self.save_cycle(name, cycle)

    def save_cycle(self, name, cycle): self.save(f'{name}_cyc_{cycle}')
    def load_cycle(self, name, cycle): self.load(f'{name}_cyc_{cycle}')

    def fit_gen(self, model, data, layer_opt, n_cycle, cycle_len=None, cycle_mult=1, cycle_save_name=None, best_save_name=None,
                use_clr=None, metrics=None, callbacks=None, use_wd_sched=False, norm_wds=False, wds_sched_mult=None,            
                use_swa=False, swa_start=1, swa_eval_freq=5, **kwargs):

        """Method does some preparation before finally delegating to the 'fit' method for
        fitting the model. Namely, if cycle_len is defined, it adds a 'Cosine Annealing'
        scheduler for varying the learning rate across iterations.

        Method also computes the total number of epochs to fit based on provided 'cycle_len',
        'cycle_mult', and 'n_cycle' parameters.

        Args:
            model (Learner):  Any neural architecture for solving a supported problem.
                Eg. ResNet-34, RNN_Learner etc.

            data (ModelData): An instance of ModelData.

            layer_opt (LayerOptimizer): An instance of the LayerOptimizer class

            n_cycle (int): number of cycles

            cycle_len (int):  number of cycles before lr is reset to the initial value.
                E.g if cycle_len = 3, then the lr is varied between a maximum
                and minimum value over 3 epochs.

            cycle_mult (int): additional parameter for influencing how the lr resets over
                the cycles. For an intuitive explanation, please see
                https://github.com/fastai/fastai/blob/master/courses/dl1/lesson1.ipynb

            cycle_save_name (str): use to save the weights at end of each cycle

            best_save_name (str): use to save weights of best model during training.

            metrics (function): some function for evaluating a desired metric. Eg. accuracy.

            callbacks (list(Callback)): callbacks to apply during the training.

            use_wd_sched (bool, optional): set to True to enable weight regularization using
                the technique mentioned in https://arxiv.org/abs/1711.05101. When this is True
                alone (see below), the regularization is detached from gradient update and
                applied directly to the weights.

            norm_wds (bool, optional): when this is set to True along with use_wd_sched, the
                regularization factor is normalized with each training cycle.

            wds_sched_mult (function, optional): when this is provided along with use_wd_sched
                as True, the value computed by this function is multiplied with the regularization
                strength. This function is passed the WeightDecaySchedule object. And example
                function that can be passed is:
                            f = lambda x: np.array(x.layer_opt.lrs) / x.init_lrs
                            
            use_swa (bool, optional): when this is set to True, it will enable the use of
                Stochastic Weight Averaging (https://arxiv.org/abs/1803.05407). The learner will
                include an additional model (in the swa_model attribute) for keeping track of the 
                average weights as described in the paper.
                
            swa_start (int, optional): if use_swa is set to True, then this determines the epoch
                to start keeping track of the average weights. It is 1-indexed per the paper's
                conventions.
                
            swa_eval_freq (int, optional): if use_swa is set to True, this determines the frequency
                at which to evaluate the performance of the swa_model. This evaluation can be costly
                for models using BatchNorm (requiring a full pass through the data), which is why the
                default is not to evaluate after each epoch.

        Returns:
            None
        """

        if callbacks is None: callbacks=[]
        if metrics is None: metrics=self.metrics

        if use_wd_sched:
            # This needs to come before CosAnneal() because we need to read the initial learning rate from
            # layer_opt.lrs - but CosAnneal() alters the layer_opt.lrs value initially (divides by 100)
            if np.sum(layer_opt.wds) == 0:
                print('fit() warning: use_wd_sched is set to True, but weight decay(s) passed are 0. Use wds to '
                      'pass weight decay values.')
            batch_per_epoch = len(data.trn_dl)
            cl = cycle_len if cycle_len else 1
            self.wd_sched = WeightDecaySchedule(layer_opt, batch_per_epoch, cl, cycle_mult, n_cycle,
                                                norm_wds, wds_sched_mult)
            callbacks += [self.wd_sched]

        elif use_clr is not None:
            clr_div,cut_div = use_clr
            cycle_end = self.get_cycle_end(cycle_save_name)
            self.sched = CircularLR(layer_opt, len(data.trn_dl)*cycle_len, on_cycle_end=cycle_end, div=clr_div, cut_div=cut_div)
        elif cycle_len:
            cycle_end = self.get_cycle_end(cycle_save_name)
            cycle_batches = len(data.trn_dl)*cycle_len
            self.sched = CosAnneal(layer_opt, cycle_batches, on_cycle_end=cycle_end, cycle_mult=cycle_mult)
        elif not self.sched: self.sched=LossRecorder(layer_opt)
        callbacks+=[self.sched]

        if best_save_name is not None:
<<<<<<< HEAD
            callbacks+=[SaveBestModel(self, layer_opt, best_save_name)]
            
        if use_swa:
            # make a copy of the model to track average weights
            self.swa_model = copy.deepcopy(model)
            callbacks+=[SWA(model, self.swa_model, swa_start)]
            
=======
            callbacks+=[SaveBestModel(self, layer_opt, metrics, best_save_name)]
>>>>>>> 1f35c025
        n_epoch = sum_geom(cycle_len if cycle_len else 1, cycle_mult, n_cycle)
        return fit(model, data, n_epoch, layer_opt.opt, self.crit,
            metrics=metrics, callbacks=callbacks, reg_fn=self.reg_fn, clip=self.clip,
            swa_model=self.swa_model if use_swa else None, swa_start=swa_start, 
            swa_eval_freq=swa_eval_freq, **kwargs)

    def get_layer_groups(self): return self.models.get_layer_groups()

    def get_layer_opt(self, lrs, wds):

        """Method returns an instance of the LayerOptimizer class, which
        allows for setting differential learning rates for different
        parts of the model.

        An example of how a model maybe differentiated into different parts
        for application of differential learning rates and weight decays is
        seen in ../.../courses/dl1/fastai/conv_learner.py, using the dict
        'model_meta'. Currently, this seems supported only for convolutional
        networks such as VGG-19, ResNet-XX etc.

        Args:
            lrs (float or list(float)): learning rate(s) for the model

            wds (float or list(float)): weight decay parameter(s).

        Returns:
            An instance of a LayerOptimizer
        """
        return LayerOptimizer(self.opt_fn, self.get_layer_groups(), lrs, wds)

    def fit(self, lrs, n_cycle, wds=None, **kwargs):

        """Method gets an instance of LayerOptimizer and delegates to self.fit_gen(..)

        Note that one can specify a list of learning rates which, when appropriately
        defined, will be applied to different segments of an architecture. This seems
        mostly relevant to ImageNet-trained models, where we want to alter the layers
        closest to the images by much smaller amounts.

        Likewise, a single or list of weight decay parameters can be specified, which
        if appropriate for a model, will apply variable weight decay parameters to
        different segments of the model.

        Args:
            lrs (float or list(float)): learning rate for the model

            n_cycle (int): number of cycles (or iterations) to fit the model for

            wds (float or list(float)): weight decay parameter(s).

            kwargs: other arguments

        Returns:
            None
        """
        self.sched = None
        layer_opt = self.get_layer_opt(lrs, wds)
        return self.fit_gen(self.model, self.data, layer_opt, n_cycle, **kwargs)

    def warm_up(self, lr, wds=None):
        layer_opt = self.get_layer_opt(lr/4, wds)
        self.sched = LR_Finder(layer_opt, len(self.data.trn_dl), lr, linear=True)
        return self.fit_gen(self.model, self.data, layer_opt, 1)

    def lr_find(self, start_lr=1e-5, end_lr=10, wds=None, linear=False):
        """Helps you find an optimal learning rate for a model.

         It uses the technique developed in the 2015 paper
         `Cyclical Learning Rates for Training Neural Networks`, where
         we simply keep increasing the learning rate from a very small value,
         until the loss starts decreasing.

        Args:
            start_lr (float/numpy array) : Passing in a numpy array allows you
                to specify learning rates for a learner's layer_groups
            end_lr (float) : The maximum learning rate to try.
            wds (iterable/float)

        Examples:
            As training moves us closer to the optimal weights for a model,
            the optimal learning rate will be smaller. We can take advantage of
            that knowledge and provide lr_find() with a starting learning rate
            1000x smaller than the model's current learning rate as such:

            >> learn.lr_find(lr/1000)

            >> lrs = np.array([ 1e-4, 1e-3, 1e-2 ])
            >> learn.lr_find(lrs / 1000)

        Notes:
            lr_find() may finish before going through each batch of examples if
            the loss decreases enough.

        .. _Cyclical Learning Rates for Training Neural Networks:
            http://arxiv.org/abs/1506.01186

        """
        self.save('tmp')
        layer_opt = self.get_layer_opt(start_lr, wds)
        self.sched = LR_Finder(layer_opt, len(self.data.trn_dl), end_lr, linear=linear)
        self.fit_gen(self.model, self.data, layer_opt, 1)
        self.load('tmp')

    def predict(self, is_test=False, use_swa=False):
        dl = self.data.test_dl if is_test else self.data.val_dl
        m = self.swa_model if use_swa else self.model
        return predict(m, dl)

    def predict_with_targs(self, is_test=False, use_swa=False):
        dl = self.data.test_dl if is_test else self.data.val_dl
        m = self.swa_model if use_swa else self.model
        return predict_with_targs(m, dl)

    def predict_dl(self, dl): return predict_with_targs(self.model, dl)[0]

    def predict_array(self, arr):
        self.model.eval()
        return to_np(self.model(to_gpu(V(T(arr)))))

    def TTA(self, n_aug=4, is_test=False):
        """ Predict with Test Time Augmentation (TTA)

        Additional to the original test/validation images, apply image augmentation to them
        (just like for training images) and calculate the mean of predictions. The intent
        is to increase the accuracy of predictions by examining the images using multiple
        perspectives.

        Args:
            n_aug: a number of augmentation images to use per original image
            is_test: indicate to use test images; otherwise use validation images

        Returns:
            (tuple): a tuple containing:

                log predictions (numpy.ndarray): log predictions (i.e. `np.exp(log_preds)` will return probabilities)
                targs (numpy.ndarray): target values when `is_test==False`; zeros otherwise.
        """
        dl1 = self.data.test_dl     if is_test else self.data.val_dl
        dl2 = self.data.test_aug_dl if is_test else self.data.aug_dl
        preds1,targs = predict_with_targs(self.model, dl1)
        preds1 = [preds1]*math.ceil(n_aug/4)
        preds2 = [predict_with_targs(self.model, dl2)[0] for i in tqdm(range(n_aug), leave=False)]
        return np.stack(preds1+preds2), targs
<|MERGE_RESOLUTION|>--- conflicted
+++ resolved
@@ -186,17 +186,13 @@
         callbacks+=[self.sched]
 
         if best_save_name is not None:
-<<<<<<< HEAD
-            callbacks+=[SaveBestModel(self, layer_opt, best_save_name)]
+            callbacks+=[SaveBestModel(self, layer_opt, metrics, best_save_name)]
             
         if use_swa:
             # make a copy of the model to track average weights
             self.swa_model = copy.deepcopy(model)
             callbacks+=[SWA(model, self.swa_model, swa_start)]
-            
-=======
-            callbacks+=[SaveBestModel(self, layer_opt, metrics, best_save_name)]
->>>>>>> 1f35c025
+
         n_epoch = sum_geom(cycle_len if cycle_len else 1, cycle_mult, n_cycle)
         return fit(model, data, n_epoch, layer_opt.opt, self.crit,
             metrics=metrics, callbacks=callbacks, reg_fn=self.reg_fn, clip=self.clip,
