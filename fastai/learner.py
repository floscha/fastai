--- conflicted
+++ resolved
@@ -75,11 +75,7 @@
     def load_cycle(self, name, cycle): self.load(f'{name}_cyc_{cycle}')
 
     def fit_gen(self, model, data, layer_opt, n_cycle, cycle_len=None, cycle_mult=1, cycle_save_name=None,
-<<<<<<< HEAD
                 metrics=None, callbacks=None, use_wd_sched=False, **kwargs):
-=======
-                metrics=None, callbacks=None, **kwargs):
-
         """Method does some preparation before finally delegating to the 'fit' method for
         fitting the model. Namely, if cycle_len is defined, it adds a 'Cosine Annealing'
         scheduler for varying the learning rate across iterations.
@@ -116,7 +112,7 @@
         Returns:
             None
         """
->>>>>>> c221ccbd
+
         if callbacks is None: callbacks=[]
         if metrics is None: metrics=self.metrics
 
