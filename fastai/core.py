"`fastai.core` contains essential util functions to format and split data"
from .imports.core import *

warnings.filterwarnings("ignore", message="numpy.dtype size changed")
warnings.filterwarnings("ignore", message="numpy.ufunc size changed")

AnnealFunc = Callable[[Number,Number,float], Number]
ArgStar = Collection[Any]
BatchSamples = Collection[Tuple[Collection[int], int]]
Classes = Collection[Any]
DataFrameOrChunks = Union[DataFrame, pd.io.parsers.TextFileReader]
FilePathList = Collection[Path]
Floats = Union[float, Collection[float]]
ImgLabel = str
ImgLabels = Collection[ImgLabel]
KeyFunc = Callable[[int], int]
KWArgs = Dict[str,Any]
ListOrItem = Union[Collection[Any],int,float,str]
ListRules = Collection[Callable[[str],str]]
ListSizes = Collection[Tuple[int,int]]
NPArrayableList = Collection[Union[np.ndarray, list]]
NPArrayList = Collection[np.ndarray]
NPArrayMask = np.ndarray
NPImage = np.ndarray
OptDataFrame = Optional[DataFrame]
OptListOrItem = Optional[ListOrItem]
OptRange = Optional[Tuple[float,float]]
OptStrTuple = Optional[Tuple[str,str]]
OptStats = Optional[Tuple[np.ndarray, np.ndarray]]
PathOrStr = Union[Path,str]
PBar = Union[MasterBar, ProgressBar]
Point=Tuple[float,float]
Points=Collection[Point]
Sizes = List[List[int]]
SplitArrayList = List[Tuple[np.ndarray,np.ndarray]]
StartOptEnd=Union[float,Tuple[float,float]]
StrList = Collection[str]
Tokens = Collection[Collection[str]]
OptStrList = Optional[StrList]

def num_cpus()->int:
    "Get number of cpus"
    try:                   return len(os.sched_getaffinity(0))
    except AttributeError: return os.cpu_count()

def is_listy(x:Any)->bool: return isinstance(x, (tuple,list))
def is_tuple(x:Any)->bool: return isinstance(x, tuple)
def noop(x): return x

def to_int(b:Any)->Union[int,List[int]]:
    "Convert `b` to an int or list of ints (if `is_listy`); raises exception if not convertible"
    if is_listy(b): return [to_int(x) for x in b]
    else:          return int(b)

def ifnone(a:Any,b:Any)->Any:
    "`a` if `a` is not None, otherwise `b`."
    return b if a is None else a

def uniqueify(x:Series) -> List[Any]: return list(OrderedDict.fromkeys(x).keys())
def idx_dict(a): return {v:k for k,v in enumerate(a)}

def find_classes(folder:Path)->FilePathList:
    "List of label subdirectories in imagenet-style `folder`."
    classes = [d for d in folder.iterdir()
               if d.is_dir() and not d.name.startswith('.')]
    assert(len(classes)>0)
    return sorted(classes, key=lambda d: d.name)

def arrays_split(mask:NPArrayMask, *arrs:NPArrayableList)->SplitArrayList:
    "Given `arrs` is [a,b,...] and `mask`index - return[(a[mask],a[~mask]),(b[mask],b[~mask]),...]."
    assert all([len(arr)==len(arrs[0]) for arr in arrs]), 'All arrays should have same length'
    mask = array(mask)
    return list(zip(*[(a[mask],a[~mask]) for a in map(np.array, arrs)]))

def random_split(valid_pct:float, *arrs:NPArrayableList)->SplitArrayList:
    "Randomly split `arrs` with `valid_pct` ratio. good for creating validation set."
    assert (valid_pct>=0 and valid_pct<=1), 'Validation set percentage should be between 0 and 1'
    is_train = np.random.uniform(size=(len(arrs[0]),)) > valid_pct
    return arrays_split(is_train, *arrs)

def listify(p:OptListOrItem=None, q:OptListOrItem=None):
    "Make `p` same length as `q`"
    if p is None: p=[]
    elif not isinstance(p, Iterable): p=[p]
    n = q if type(q)==int else len(p) if q is None else len(q)
    if len(p)==1: p = p * n
    assert len(p)==n, f'List len mismatch ({len(p)} vs {n})'
    return list(p)

_camel_re1 = re.compile('(.)([A-Z][a-z]+)')
_camel_re2 = re.compile('([a-z0-9])([A-Z])')
def camel2snake(name:str)->str:
    s1 = re.sub(_camel_re1, r'\1_\2', name)
    return re.sub(_camel_re2, r'\1_\2', s1).lower()

def even_mults(start:float, stop:float, n:int)->np.ndarray:
    "Build evenly stepped schedule from `start` to `stop` in `n` steps."
    mult = stop/start
    step = mult**(1/(n-1))
    return np.array([start*(step**i) for i in range(n)])

def extract_kwargs(names:Collection[str], kwargs:KWArgs):
    "Extracs the keys in `names` from the `kwargs`."
    new_kwargs = {}
    for arg_name in names:
        if arg_name in kwargs:
            arg_val = kwargs.pop(arg_name)
            new_kwargs[arg_name] = arg_val
    return new_kwargs, kwargs

def partition(a:Collection, sz:int) -> List[Collection]:
    "Split iterables `a` in equal parts of size `sz`"
    return [a[i:i+sz] for i in range(0, len(a), sz)]

def partition_by_cores(a:Collection, n_cpus:int) -> List[Collection]:
    "Split data in `a` equally among `n_cpus` cores"
    return partition(a, len(a)//n_cpus + 1)

def get_chunk_length(data:Union[PathOrStr, DataFrame, pd.io.parsers.TextFileReader], chunksize:Optional[int] = None) -> int:
    "Read the number of chunks in a pandas `DataFrame`."
    if (type(data) == DataFrame):  return 1
    elif (type(data) == pd.io.parsers.TextFileReader):
        dfs = pd.read_csv(data.f, header=None, chunksize=data.chunksize)
    else:  dfs = pd.read_csv(data, header=None, chunksize=chunksize)
    l = 0
    for _ in dfs: l+=1
    return l

def get_total_length(csv_name:PathOrStr, chunksize:int) -> int:
    "Read the the total length of a pandas `DataFrame`."
    dfs = pd.read_csv(csv_name, header=None, chunksize=chunksize)
    l = 0
    for df in dfs: l+=len(df)
    return l

def maybe_copy(old_fnames:Collection[PathOrStr], new_fnames:Collection[PathOrStr]):
    "Copy the `old_fnames` to `new_fnames` location if `new_fnames` don't exist or are less recent."
    os.makedirs(os.path.dirname(new_fnames[0]), exist_ok=True)
    for old_fname,new_fname in zip(old_fnames, new_fnames):
        if not os.path.isfile(new_fname) or os.path.getmtime(new_fname) < os.path.getmtime(old_fname):
            shutil.copyfile(old_fname, new_fname)

def series2cat(df:DataFrame, *col_names):
    "Categorifies the columns `col_names` in `df`."
    for c in listify(col_names): df[c] = df[c].astype('category').cat.as_ordered()

class ItemBase():
    "All transformable dataset items use this type."
    @property
    @abstractmethod
    def device(self): pass
    @property
    @abstractmethod
    def data(self): pass

def download_url(url:str, dest:str, overwrite:bool=False, pbar:ProgressBar=None)->None:
    "Download `url` to `dest` unless is exists and not `overwrite`."
    if os.path.exists(dest) and not overwrite: return
    u = requests.get(url, stream=True)
    file_size = int(u.headers["Content-Length"])
    u = u.raw

    with open(dest,'wb') as f:
<<<<<<< HEAD
        pbar = progress_bar(range(file_size), auto_update=False, leave=False)
=======
        pbar = progress_bar(range(file_size), auto_update=False, leave=False, parent=pbar)
>>>>>>> b00d097f
        nbytes,buffer = 0,[1]
        while len(buffer):
            buffer = u.read(8192)
            nbytes += len(buffer)
            pbar.update(nbytes)
            f.write(buffer)

def range_of(x): return list(range(len(x)))
def arange_of(x): return np.arange(len(x))

Path.ls = lambda x: [o.name for o in x.iterdir()]
<|MERGE_RESOLUTION|>--- conflicted
+++ resolved
@@ -161,11 +161,7 @@
     u = u.raw
 
     with open(dest,'wb') as f:
-<<<<<<< HEAD
-        pbar = progress_bar(range(file_size), auto_update=False, leave=False)
-=======
         pbar = progress_bar(range(file_size), auto_update=False, leave=False, parent=pbar)
->>>>>>> b00d097f
         nbytes,buffer = 0,[1]
         while len(buffer):
             buffer = u.read(8192)
