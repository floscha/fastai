"Provides basic training and validation with `Learner`"
from .torch_core import *
from .basic_data import *
from .callback import *

__all__ = ['Learner', 'LearnerCallback', 'Recorder', 'fit', 'loss_batch', 'train_epoch', 'validate',
           'get_preds', 'default_lr', 'default_wd']

default_lr = slice(3e-3)
default_wd = 1e-2

def loss_batch(model:Model, xb:Tensor, yb:Tensor, loss_func:OptLossFunc=None, opt:OptOptimizer=None,
               cb_handler:Optional[CallbackHandler]=None)->Tuple[Union[Tensor,int,float,str]]:
    "Calculate loss and metrics for a batch, call out to callbacks as necessary."
    cb_handler = ifnone(cb_handler, CallbackHandler([], []))
    if not is_listy(xb): xb = [xb]
    if not is_listy(yb): yb = [yb]
    out = model(*xb)
    out = cb_handler.on_loss_begin(out)

    if not loss_func: return to_detach(out), yb[0].detach()
    loss = loss_func(out, *yb)

    if opt is not None:
        loss = cb_handler.on_backward_begin(loss)
        loss.backward()
        cb_handler.on_backward_end()
        opt.step()
        cb_handler.on_step_end()
        opt.zero_grad()

    return loss.detach().cpu()

def get_preds(model:Model, dl:DataLoader, pbar:Optional[PBar]=None, cb_handler:Optional[CallbackHandler]=None,
              activ:Model=None, loss_func:OptLossFunc=None) -> List[Tensor]:
    "Predict the output of the elements in the dataloader."
    res = [torch.cat(o).cpu() for o in zip(*validate(model, dl, cb_handler=cb_handler, pbar=pbar, average=False))]
    if loss_func is not None: res.append(calc_loss(res[0], res[1], loss_func))
    if activ is not None: res[0] = activ(res[0])
    return res

def validate(model:Model, dl:DataLoader, loss_func:OptLossFunc=None,
             cb_handler:Optional[CallbackHandler]=None,
             pbar:Optional[PBar]=None, average=True)->Iterator[Tuple[Union[Tensor,int],...]]:
    "Calculate loss and metrics for the validation set."
    model.eval()
    with torch.no_grad():
        val_losses,nums = [],[]
        for xb,yb in progress_bar(dl, parent=pbar, leave=(pbar is not None)):
            if cb_handler: xb, yb = cb_handler.on_batch_begin(xb, yb, train=False)
            val_losses.append(loss_batch(model, xb, yb, loss_func, cb_handler=cb_handler))
            if not is_listy(yb): yb = [yb]
            nums.append(yb[0].shape[0])
            if cb_handler and cb_handler.on_batch_end(val_losses[-1]): break
        nums = np.array(nums, dtype=np.float32)
        if average: return (to_np(torch.stack(val_losses)) * nums).sum() / nums.sum()
        else:       return val_losses

def train_epoch(model:Model, dl:DataLoader, opt:optim.Optimizer, loss_func:LossFunction)->None:
    "Simple training of `model` for 1 epoch of `dl` using optim `opt` and loss function `loss_func`."
    model.train()
    for xb,yb in dl:
        loss = loss_func(model(xb), yb)
        loss.backward()
        opt.step()
        opt.zero_grad()

def fit(epochs:int, model:Model, loss_func:LossFunction, opt:optim.Optimizer,
        data:DataBunch, callbacks:Optional[CallbackList]=None, metrics:OptMetrics=None)->None:
    "Fit the `model` on `data` and learn using `loss` and `opt`."
    cb_handler = CallbackHandler(callbacks, metrics)
    pbar = master_bar(range(epochs))
    cb_handler.on_train_begin(epochs, pbar=pbar, metrics=metrics)

    exception=False
    try:
        for epoch in pbar:
            model.train()
            cb_handler.on_epoch_begin()

            for xb,yb in progress_bar(data.train_dl, parent=pbar):
                xb, yb = cb_handler.on_batch_begin(xb, yb)
                loss = loss_batch(model, xb, yb, loss_func, opt, cb_handler)
                if cb_handler.on_batch_end(loss): break

            if hasattr(data,'valid_dl') and data.valid_dl is not None:
                val_loss = validate(model, data.valid_dl, loss_func=loss_func,
                                       cb_handler=cb_handler, pbar=pbar)
            else: val_loss=None
            if cb_handler.on_epoch_end(val_loss): break
    except Exception as e:
        exception = e
        raise e
    finally: cb_handler.on_train_end(exception)

loss_func_name2activ = {'cross_entropy_loss': partial(F.softmax, dim=1), 'nll_loss': torch.exp, 'poisson_nll_loss': torch.exp,
    'kl_div_loss': torch.exp, 'bce_with_logits_loss': F.sigmoid, 'cross_entropy_flat': partial(F.softmax, dim=1),
    'cross_entropy': partial(F.softmax, dim=1), 'kl_div': torch.exp, 'binary_cross_entropy_with_logits': F.sigmoid
}

def _loss_func2activ(loss_func):
    cls_name = camel2snake(loss_func.__class__.__name__)
    if cls_name == 'mix_up_loss': 
        loss_func = loss_func.crit
        cls_name = camel2snake(loss_func.__class__.__name__)
    if cls_name in loss_func_name2activ:
        if cls_name == 'poisson_nll_loss' and (not getattr(loss_func, 'log_input', True)): return
        return loss_func_name2activ[cls_name]
    if hasattr(loss_func, 'func'): 
        if loss_func.func.__name__ == 'poisson_nll_loss' and (not loss_func.keywords.get('log_input', True)): return
        loss_func = loss_func.func 
    if getattr(loss_func,'__name__','') in loss_func_name2activ:
        return loss_func_name2activ[loss_func.__name__]
    return

@dataclass
class Learner():
    "Train `model` using `data` to minimize `loss_func` with optimizer `opt_func`."
    data:DataBunch
    model:nn.Module
    opt_func:Callable=AdamW
    loss_func:Callable=None
    metrics:Collection[Callable]=None
    true_wd:bool=True
    bn_wd:bool=True
    wd:Floats=default_wd
    train_bn:bool=True
    path:str = None
    model_dir:str = 'models'
    callback_fns:Collection[Callable]=None
    callbacks:Collection[Callback]=field(default_factory=list)
    layer_groups:Collection[nn.Module]=None
    def __post_init__(self)->None:
        "Setup path,metrics, callbacks and ensure model directory exists."
        self.path = Path(ifnone(self.path, self.data.path))
        (self.path/self.model_dir).mkdir(parents=True, exist_ok=True)
        self.model = self.model.to(self.data.device)
        self.loss_func = ifnone(self.loss_func, self.data.loss_func)
        self.metrics=listify(self.metrics)
        if not self.layer_groups: self.layer_groups = [nn.Sequential(*flatten_model(self.model))]
        self.callbacks = listify(self.callbacks)
        self.callback_fns = [Recorder] + listify(self.callback_fns)

    def init(self, init): apply_init(self.model, init)

    def lr_range(self, lr:Union[float,slice])->np.ndarray:
        "Build differential learning rates."
        if not isinstance(lr,slice): return lr
        if lr.start: res = even_mults(lr.start, lr.stop, len(self.layer_groups))
        else: res = [lr.stop/3]*(len(self.layer_groups)-1) + [lr.stop]
        return np.array(res)

    def fit(self, epochs:int, lr:Union[Floats,slice]=default_lr,
            wd:Floats=None, callbacks:Collection[Callback]=None)->None:
        "Fit the model on this learner with `lr` learning rate, `wd` weight decay for `epochs` with `callbacks`."
        lr = self.lr_range(lr)
        if wd is None: wd = self.wd
        self.create_opt(lr, wd)
        callbacks = [cb(self) for cb in self.callback_fns] + listify(callbacks)
        fit(epochs, self.model, self.loss_func, opt=self.opt, data=self.data, metrics=self.metrics,
            callbacks=self.callbacks+callbacks)

    def create_opt(self, lr:Floats, wd:Floats=0.)->None:
        "Create optimizer with `lr` learning rate and `wd` weight decay."
        self.opt = OptimWrapper.create(self.opt_func, lr, self.layer_groups, wd=wd, true_wd=self.true_wd, bn_wd=self.bn_wd)

    def split(self, split_on:SplitFuncOrIdxList)->None:
        "Split the model at `split_on`."
        if isinstance(split_on,Callable): split_on = split_on(self.model)
        self.layer_groups = split_model(self.model, split_on)

    def freeze_to(self, n:int)->None:
        "Freeze layers up to layer `n`."
        for g in self.layer_groups[:n]:
            for l in g:
                if not self.train_bn or not isinstance(l, bn_types): requires_grad(l, False)
        for g in self.layer_groups[n:]: requires_grad(g, True)

    def freeze(self)->None:
        "Freeze up to last layer."
        assert(len(self.layer_groups)>1)
        self.freeze_to(-1)

    def unfreeze(self):
        "Unfreeze entire model."
        self.freeze_to(0)

    def __del__(self): del(self.model, self.data)

    def save(self, name:PathOrStr):
        "Save model with `name` to `self.model_dir`."
        torch.save(self.model.state_dict(), self.path/self.model_dir/f'{name}.pth')

    def load(self, name:PathOrStr, device:torch.device=None):
        "Load model `name` from `self.model_dir` using `device`, defaulting to `self.data.device`."
        if device is None: device = self.data.device
        self.model.load_state_dict(torch.load(self.path/self.model_dir/f'{name}.pth', map_location=device))

    def pred_batch(self, is_test:bool=False) -> Tuple[Tensors, Tensors, Tensors]:
        "Return input, target and output of the model on a batch."
<<<<<<< HEAD
        x,y = next(iter(self.data.holdout(is_test)))
        return x,y,self.model(*x).detach()
    
    def get_preds(self, is_test:bool=False, with_loss:bool=False) -> List[Tensor]:
        "Return predictions and targets on the valid or test set, depending on `is_test`."
        lf = self.loss_func if with_loss else None
        return get_preds(self.model, self.data.holdout(is_test), cb_handler=CallbackHandler(self.callbacks, []),
                         activ=_loss_func2activ(self.loss_func), loss_func=lf)
    
=======
        x,y = self.data.holdout(is_test).one_batch()
        return x,y,self.model(x).detach()

    def get_preds(self, is_test:bool=False) -> List[Tensor]:
        "Return predictions and targets on the valid or test set, depending on `is_test`."
        return get_preds(self.model, self.data.holdout(is_test), cb_handler=CallbackHandler(self.callbacks, []))

>>>>>>> 7da5bd32
    def validate(self, dl=None, callbacks=None, metrics=None):
        "Validate on `dl` with potential `callbacks` and `metrics`."
        dl = ifnone(dl, self.data.valid_dl)
        metrics = ifnone(metrics, self.metrics)
        cb_handler = CallbackHandler(self.callbacks + ifnone(callbacks, []), metrics)
        cb_handler.on_epoch_begin()
        val_metrics = validate(self.model, dl, self.loss_func, cb_handler)
        cb_handler.on_epoch_end(val_metrics)
        return cb_handler.state_dict['last_metrics']

@dataclass
class LearnerCallback(Callback):
    "Base class for creating callbacks for a `Learner`."
    learn: Learner
    def __post_init__(self):
        if self.cb_name: setattr(self.learn, self.cb_name, self)

    @property
    def cb_name(self): return camel2snake(self.__class__.__name__)

class Recorder(LearnerCallback):
    "A `LearnerCallback` that records epoch, loss, opt and metric data during training."
    _order=-10
    def __init__(self, learn:Learner):
        super().__init__(learn)
        self.opt = self.learn.opt
        self.train_dl = self.learn.data.train_dl

    def on_train_begin(self, pbar:PBar, metrics_names:Collection[str], **kwargs:Any)->None:
        "Initialize recording status at beginning of training."
        self.pbar = pbar
        self.names = ['epoch', 'train_loss', 'valid_loss'] + metrics_names
        self.pbar.write('  '.join(self.names), table=True)
        self.losses,self.val_losses,self.lrs,self.moms,self.metrics,self.nb_batches = [],[],[],[],[],[]

    def on_batch_begin(self, train, **kwargs:Any)->None:
        "Record learning rate and momentum at beginning of batch."
        if train:
            self.lrs.append(self.opt.lr)
            self.moms.append(self.opt.mom)

    def on_backward_begin(self, smooth_loss:Tensor, **kwargs:Any)->None:
        "Record the loss before any other callback has a chance to modify it."
        self.losses.append(smooth_loss)
        if self.pbar is not None and hasattr(self.pbar,'child'):
            self.pbar.child.comment = f'{smooth_loss:.4f}'

    def on_epoch_end(self, epoch:int, num_batch:int, smooth_loss:Tensor,
                     last_metrics=MetricsList, **kwargs:Any)->bool:
        "Save epoch info: num_batch, smooth_loss, metrics."
        self.nb_batches.append(num_batch)
        if last_metrics is not None:
            self.val_losses.append(last_metrics[0])
            if hasattr(self, '_added_mets'): last_metrics += self._added_mets
            if len(last_metrics) > 1: self.metrics.append(last_metrics[1:])
            self.format_stats([epoch, smooth_loss] + last_metrics)
        else:  self.format_stats([epoch, smooth_loss])
        return False

    def format_stats(self, stats:TensorOrNumList)->None:
        "Format stats before printing."
        str_stats = []
        for name,stat in zip(self.names,stats):
            t = str(stat) if isinstance(stat, int) else f'{stat:.6f}'
            t += ' ' * (len(name) - len(t))
            str_stats.append(t)
        self.pbar.write('  '.join(str_stats), table=True)

    def add_metrics(self, metrics):
        self._added_mets = metrics

    def add_metric_names(self, names):
        self._added_met_names = names

    def plot_lr(self, show_moms=False)->None:
        "Plot learning rate, `show_moms` to include momentum."
        iterations = range_of(self.lrs)
        if show_moms:
            _, axs = plt.subplots(1,2, figsize=(12,4))
            axs[0].plot(iterations, self.lrs)
            axs[1].plot(iterations, self.moms)
        else: plt.plot(iterations, self.lrs)

    def plot(self, skip_start:int=10, skip_end:int=5)->None:
        "Plot learning rate and losses, trimmed between `skip_start` and `skip_end`."
        lrs = self.lrs[skip_start:-skip_end] if skip_end > 0 else self.lrs[skip_start:]
        losses = self.losses[skip_start:-skip_end] if skip_end > 0 else self.losses[skip_start:]
        _, ax = plt.subplots(1,1)
        ax.plot(lrs, losses)
        ax.set_xscale('log')

    def plot_losses(self)->None:
        "Plot training and validation losses."
        _, ax = plt.subplots(1,1)
        iterations = range_of(self.losses)
        ax.plot(iterations, self.losses)
        val_iter = self.nb_batches
        val_iter = np.cumsum(val_iter)
        ax.plot(val_iter, self.val_losses)

    def plot_metrics(self)->None:
        "Plot metrics collected during training."
        assert len(self.metrics) != 0, "There are no metrics to plot."
        _, axes = plt.subplots(len(self.metrics[0]),1,figsize=(6, 4*len(self.metrics[0])))
        val_iter = self.nb_batches
        val_iter = np.cumsum(val_iter)
        axes = axes.flatten() if len(self.metrics[0]) != 1 else [axes]
        for i, ax in enumerate(axes):
            values = [met[i] for met in self.metrics]
            ax.plot(val_iter, values)<|MERGE_RESOLUTION|>--- conflicted
+++ resolved
@@ -198,7 +198,6 @@
 
     def pred_batch(self, is_test:bool=False) -> Tuple[Tensors, Tensors, Tensors]:
         "Return input, target and output of the model on a batch."
-<<<<<<< HEAD
         x,y = next(iter(self.data.holdout(is_test)))
         return x,y,self.model(*x).detach()
     
@@ -207,16 +206,7 @@
         lf = self.loss_func if with_loss else None
         return get_preds(self.model, self.data.holdout(is_test), cb_handler=CallbackHandler(self.callbacks, []),
                          activ=_loss_func2activ(self.loss_func), loss_func=lf)
-    
-=======
-        x,y = self.data.holdout(is_test).one_batch()
-        return x,y,self.model(x).detach()
-
-    def get_preds(self, is_test:bool=False) -> List[Tensor]:
-        "Return predictions and targets on the valid or test set, depending on `is_test`."
-        return get_preds(self.model, self.data.holdout(is_test), cb_handler=CallbackHandler(self.callbacks, []))
-
->>>>>>> 7da5bd32
+      
     def validate(self, dl=None, callbacks=None, metrics=None):
         "Validate on `dl` with potential `callbacks` and `metrics`."
         dl = ifnone(dl, self.data.valid_dl)
