--- conflicted
+++ resolved
@@ -292,14 +292,8 @@
     "        return Text(o, self.vocab.textify(o))\n",
     "    \n",
     "class TextList(NumericalizedTextList):\n",
-<<<<<<< HEAD
-    "    def __post_init__(self):\n",
-    "        if self.processor is None: self.processor=TextProcessor()\n",
-    "        \n",
-=======
     "    def __post_init(self): pass\n",
     "\n",
->>>>>>> b48592ce
     "class TextFilesList(TextList):\n",
     "    def __init__(self, items:Iterator, create_func:Callable=None, path:PathOrStr='.'):\n",
     "        texts = [open_text(fn) for fn in items]\n",
@@ -383,11 +377,7 @@
     {
      "data": {
       "text/plain": [
-<<<<<<< HEAD
-       "(6092, 6092)"
-=======
        "(5913, 5913)"
->>>>>>> b48592ce
       ]
      },
      "execution_count": null,
@@ -531,11 +521,7 @@
     {
      "data": {
       "text/plain": [
-<<<<<<< HEAD
-       "(6092, 6092, 6092)"
-=======
        "(5913, 5913, 5913)"
->>>>>>> b48592ce
       ]
      },
      "execution_count": null,
@@ -569,41 +555,6 @@
        "    <th>label</th>\n",
        "  </tr>\n",
        "  <tr>\n",
-<<<<<<< HEAD
-       "    <th>un - xxunk - believable ! meg ryan does n't even look her usual xxunk lovable self in this , which normally makes me forgive her shallow xxunk acting xxunk . hard to believe she was the producer on this dog . plus kevin kline : what kind of suicide trip has his career been on ? xxunk ... xxunk ! ! ! finally this was directed by the guy who did big xxunk ? must be a replay of jonestown - hollywood style . xxunk !</th>\n",
-       "    <th>negative</th>\n",
-       "  </tr>\n",
-       "  <tr>\n",
-       "    <th>this is a extremely well - made film . the acting , script and camera - work are all first - rate . the music is good , too , though it is mostly early in the film , when things are still relatively xxunk . there are no really xxunk in the cast , though several faces will be familiar . the entire cast does an excellent job with the script . \\n\\n but it is hard to watch , because there is no good end to a situation like the one presented . it is now xxunk to blame the british for setting hindus and muslims against each other , and then xxunk xxunk them into two countries . there is some merit in this view , but it 's also true that no one forced hindus and muslims in the region to xxunk each other as they did around the time of partition . it seems more likely that the british simply saw the xxunk between the xxunk and were clever enough to exploit them to their own ends . \\n\\n the result is that there is much cruelty and inhumanity in the situation and this is very unpleasant to remember and to see on the screen . but it is never painted as a black - and - white case . there is xxunk and xxunk on both sides , and also the hope for change in the younger generation . \\n\\n there is redemption of a sort , in the end , when xxunk has to make a hard choice between a man who has ruined her life , but also truly loved her , and her family which has xxunk her , then later come looking for her . but by that point , she has no xxunk that is without great pain for her . \\n\\n this film carries the message that both muslims and hindus have their grave faults , and also that both can be xxunk and caring people . the reality of partition makes that xxunk all the more wrenching , since there can never be real xxunk across the india / pakistan border . in that sense , it is similar to \" mr & mrs xxunk \" . \\n\\n in the end , we were glad to have seen the film , even though the resolution was heartbreaking . if the uk and us could deal with their own xxunk of racism with this kind of xxunk , they would certainly be better off .</th>\n",
-       "    <th>negative</th>\n",
-       "  </tr>\n",
-       "  <tr>\n",
-       "    <th>every once in a long while a movie will come along that will be so awful that i feel compelled to warn people . if i labor all my days and i can save but one soul from watching this movie , how great will be my joy . \\n\\n where to begin my discussion of pain . for xxunk , there was a musical montage every five minutes . there was no character development . every character was a stereotype . we had xxunk guy , fat guy who eats donuts , goofy foreign guy , etc . the script felt as if it were being written as the movie was being shot . the production value was so incredibly low that it felt like i was watching a junior high video presentation . have the directors , producers , etc . ever even seen a movie before ? xxunk is getting worse and worse with every new entry . the concept for this movie sounded so funny . how could you go wrong with gary coleman and a handful of somewhat legitimate actors . but trust me when i say this , things went wrong , xxup very xxup wrong .</th>\n",
-       "    <th>negative</th>\n",
-       "  </tr>\n",
-       "  <tr>\n",
-       "    <th>name just says it all . i watched this movie with my dad when it came out and having served in xxunk he had great admiration for the man . the disappointing thing about this film is that it only concentrate on a short period of the man 's life - interestingly enough the man 's entire life would have made such an epic bio - xxunk that it is staggering to imagine the cost for production . \\n\\n some posters xxunk to the flawed xxunk about the man , which are cheap shots . the theme of the movie \" duty , honor , country \" are not just mere words xxunk from the lips of a high - xxunk officer - it is the deep xxunk of one man 's total devotion to his country . \\n\\n ironically xxunk being the liberal that he was xxunk a better understanding of the man . he does a great job showing the xxunk general xxunk with the xxunk side of the man .</th>\n",
-       "    <th>negative</th>\n",
-       "  </tr>\n",
-       "  <tr>\n",
-       "    <th>this movie succeeds at being one of the most unique movies you 've seen . however this comes from the fact that you ca n't make heads or xxunk of this mess . it almost seems as a series of challenges set up to determine whether or not you are willing to walk out of the movie and give up the money you just paid . if you do n't want to feel xxunk you 'll sit through this horrible film and develop a real sense of pity for the actors involved , they 've all seen better days , but then you realize they actually got paid quite a bit of money to do this and you 'll lose pity for them just like you 've already done for the film . i ca n't go on enough about this horrible movie , its almost something that ed wood would have made and in that case it surely would have been his masterpiece . \\n\\n to start you are forced to sit through an opening dialogue the likes of which you 've never seen / heard , this thing has got to be five minutes long . on top of that it is narrated , as to suggest that you the viewer can not read . then we meet mr . xxunk and the xxunk of terrible lines gets xxunk , it is as if he is operating solely to get lines on to the movie poster tag line . soon we meet stephen xxunk , who i typically enjoy ) and he does his best not to drown in this but ultimately he does . then comes the ultimate insult , tara reid playing an intelligent role , oh help us ! tara reid is not a very talented actress and somehow she xxunk gets roles in movies , in my opinion though she should stick to movies of the american pie type . \\n\\n all in all you just may want to see this for yourself when it comes out on video , i know that i got a kick out of it , i mean lets all be honest here , sometimes its xxunk to xxunk in the shortcomings of others .</th>\n",
-       "    <th>negative</th>\n",
-       "  </tr>\n",
-       "  <tr>\n",
-       "    <th>from the start , you know how this movie will end . it 's so full of clichés your typical xxup xxunk member will not even like this movie . i give it 2 out of 10 , only because of the acting of william xxunk . i ca n't believe people xxunk 6 + for this movie . it 's so biased towards a ' certain point of view ' ( once a thief ... ) . people are n't born bad . neither are they born good . they are born with a clean xxunk . it 's society , parents and education what makes them who they are . and if they take the wrong turn , somewhere down the line , it certainly is n't going to be the american xxunk system that gets them back on track ! anyway , avoid this movie like the xxunk . i bet you have better things to do with your time than waste it on this piece of crap . \\n\\n</th>\n",
-       "    <th>negative</th>\n",
-       "  </tr>\n",
-       "  <tr>\n",
-       "    <th>there were a lot of truly great horror movies produced in the seventies - but this film certainly is n't one of them ! it 's a shame the child is n't better as it works from a decent idea that takes in a couple of sometimes successful horror themes . we have the idea of a xxunk child , which worked so well in classic films such as the bad xxunk and then we have the central zombie theme , which of course has been the xxunk of many a successful horror movie . the plot is basically this : young girl blames a load of people for the death of her mother , so she goes to the graveyard and raises the dead to get revenge ( as you do ) . this is all well and good , except for the fact that it 's boring ! nothing happens for most of the film , and although it does pick up at the end with some nice gore ; it 's not enough of a finale to justify sitting through the rest of it . the film was obviously shot on a budget as the locations look cheap and all the actors are rubbish . there 's really not much i can say about the film overall as there is n't much to it . the child is a xxunk seventies horror flick and i certainly do n't recommend it .</th>\n",
-       "    <th>negative</th>\n",
-       "  </tr>\n",
-       "  <tr>\n",
-       "    <th>i was xxunk enough to meet george pal ( and still have my xxunk : xxup xxunk poster xxunk by him ) at a convention shortly after the release , and asked him why he chose to do the film \" camp \" . before he could answer , two studio flacks xxunk and xxunk me on how the studio \" knew best \" and how \" no one will take such a film seriously \" . i had been reading the xxunk xxunk for a couple of years thanks to a friend ( xxunk xxunk of the 1970s will recall xxunk and his band ? i was in a couple of years of that with him ) , and had higher hopes than what we got . \\n\\n the flacks xxunk that no high adventure would ever be done seriously , and so doing ' camp ' was the only way . several other fans jumped in on my side , with pal listening as best he could . at the end of the little event , pal came up to us and xxunk , xxunk he could have done more and better . \\n\\n  xxup star xxup wars put the lie to the flacks , and a year after pal 's death , spielberg and lucas proved that doc savage could have easily been the next major movie franchise ... if it had n't been for the flacks . \\n\\n tear out the memory or history of doc , and the film would have been worth a 6 / 10 rating as nothing more than a mindless popcorn xxunk . \\n\\n but destroying the legacy like that was no less an xxunk than killing a baby in the xxunk . \\n\\n doc savage can still come to the screen , and survive the inevitable comparisons by the ill - informed to indiana jones , but it would have to be done in all xxunk and earnest to xxunk the glory that we should expect from the first american superhero . \\n\\n  xxup xxunk : yes , there was a second script for xxup xxunk of xxup evil , and it 's a lot more serious . yes , there was xxunk footage shot , but mostly establishing shots and very little with actors . and , yes , there _ is _ a one - xxunk of ron xxunk xxunk over a xxunk wall and xxunk at something over his shoulder with a specially built bronze xxunk . xxunk 's wearing a xxunk over a button down white shirt with a bronze tie , and the words \" xxup doc xxup savage : xxup xxunk of xxup evil ... coming next summer ! \" xxup xxunk : if anyone knows who the studio flacks were that accompanied george pal in 1975 to san diego for the convention , xxunk the idiots up the side of the head and call them the idiots that they are . at the time , they were doing xxunk and fu xxunk in xxunk and xxunk xxunk pants , and carrying xxunk xxunk .</th>\n",
-       "    <th>negative</th>\n",
-       "  </tr>\n",
-       "  <tr>\n",
-       "    <th>this film is the xxunk effort of xxunk xxunk and her new production company . while it suffers from a few problems , as every low budget production does , it is a good start for ms . xxunk and her company . \\n\\n the story is not terribly new having been done in films like the burning and every friday the xxunk since part 2 . but , the performances are xxunk . so many big budget movies just have the actors going through the xxunk , its always nice to see actors really trying to xxunk their craft . \\n\\n the story deals with the xxunk possible return ) of a xxunk xxunk . the others are xxunk to xxunk , but the xxunk of the event xxunk each person in different directions in their xxunk . ten years later , the friends are murdered one by one by a gruesome xxunk known as \" the xxunk \" . who will survive ? you have to watch . \\n\\n if you are roger ebert or any number of arrogant critics , you probably should n't bother . but if your taste run more towards joe bob xxunk and you want to see a group of people xxunk their craft , then check out \" the xxunk \" .</th>\n",
-=======
        "    <th>un - xxunk - believable ! meg ryan does n't even look her usual xxunk lovable self in this , which normally makes me forgive her shallow xxunk acting xxunk . hard to believe she was the producer on this dog . plus kevin kline : what kind of suicide trip has his career been on ? xxunk ... xxunk ! ! ! finally this was directed by the guy who did big xxunk ? must be a replay of xxunk - hollywood style . xxunk !</th>\n",
        "    <th>negative</th>\n",
        "  </tr>\n",
@@ -637,7 +588,6 @@
        "  </tr>\n",
        "  <tr>\n",
        "    <th>this film is the xxunk effort of xxunk xxunk and her new production company . while it suffers from a few problems , as every low budget production does , it is a good start for ms . xxunk and her company . \\n\\n the story is not terribly new having been done in films like the burning and every friday the 13th since part 2 . but , the performances are xxunk . so many big budget movies just have the actors going through the xxunk , its always nice to see actors really trying to xxunk their craft . \\n\\n the story deals with the xxunk possible return ) of a disfigured xxunk . the others are xxunk to xxunk , but the xxunk of the event xxunk each person in different xxunk in their xxunk . ten years later , the friends are murdered one by one by a gruesome xxunk known as \" the xxunk \" . who will survive ? you have to watch . \\n\\n if you are roger ebert or any number of xxunk critics , you probably should n't bother . but if your taste run more towards joe bob xxunk and you want to see a group of people xxunk their craft , then check out \" the xxunk \" .</th>\n",
->>>>>>> b48592ce
        "    <th>negative</th>\n",
        "  </tr>\n",
        "</table>\n"
